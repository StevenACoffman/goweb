package main

// Taken mainly from the talk; How I Write HTTP Web Services after Eight Years
// - https://www.youtube.com/watch?v=rWBSMsLG8po -  Mat Ryer.

import (
	"fmt"
	"log"
	"net/http"
	"os"
	"sync"
	"time"
)

// myAPI rep component as struct
// shared dependencies as fields
// no global state
type myAPI struct {
	db     string
	router *http.ServeMux // some router
	logger *log.Logger    // some logger, maybe
}

// Make `myAPI` implement the http.Handler interface(https://golang.org/pkg/net/http/#Handler)
// use myAPI wherever you could use http.Handler(eg ListenAndServe)
func (s myAPI) ServeHTTP(w http.ResponseWriter, r *http.Request) {
	s.router.ServeHTTP(w, r)
}

// Have one place for all routes.
// You can even move it to a routes.go file
func (s myAPI) routes() {
	s.router.HandleFunc("/api/", s.handleAPI())
	s.router.HandleFunc("/greeting", s.Auth(
		s.handleGreeting(202))) // you can even have your handler take a `*template.Template` dependency
	// etc
}

// Handlers are methods on the server which gives them access to dependencies
// Remember, other handlers have access to `s` too, so be careful with data races
// Why return `http.HandlerFunc` instead of `http.Handler`?
// `HandlerFunc` implements `Handler` interface so they are kind of interchangeable
// Pick whichever is easier for you to use. Sometimes you might have to convert between them
func (s myAPI) handleAPI() http.HandlerFunc {
	// allows for handler specific setup
	thing := func() int {
		return 42
	}
	var once sync.Once
	var serverStart time.Time

	// return the handler
	return func(w http.ResponseWriter, r *http.Request) {
		// intialize somethings only once for perf
		once.Do(func() {
			s.logger.Println("called only once during the first request")
			serverStart = time.Now()
		})

		// use thing
		ting := thing()
		if ting != 42 {
			http.Error(w, "thing ought to be 42", http.StatusBadRequest)
			return
		}

		res := fmt.Sprintf("serverStart=%v\n. Hello. answer to life is %v \n", serverStart, ting)
		w.Write([]byte(res))
	}
}

// you can take arguments for handler specific dependencies
func (s myAPI) handleGreeting(code int) http.HandlerFunc {
	return func(w http.ResponseWriter, r *http.Request) {
		// use code, which is a dependency specific to this handler
		w.WriteHeader(code)
	}
}

// middleware are just go functions
// you can run code before and/or after the wrapped hanlder
<<<<<<< HEAD
func (s myAPI) Auth(h http.HandlerFunc) http.HandlerFunc {
=======
func (s myApi) Auth(wrappedHandler http.HandlerFunc) http.HandlerFunc {
>>>>>>> 0460c7b7
	return func(w http.ResponseWriter, r *http.Request) {
		
		// code that is ran b4 wrapped handler
		username, _, _ := r.BasicAuth()
		if username != "admin" {
			http.EHandlerrror(w, "Unauthorized", http.StatusUnauthorized)
			return
		}

		wrappedHandler(w, r)
		// you can also run code after wrapped handler here
		// you can even choose not to call wrapped handler at all
		fmt.Println("code ran after wrapped handler")
	}
}

func main() {
	err := run()
	if err != nil {
		fmt.Fprintf(os.Stderr, "%+v\n", err)
		os.Exit(1)
	}
}

func run() error {
	// TODO: does the server have to be a pointer?
	api := myAPI{
		db:     "someDb",
		router: http.NewServeMux(),
		logger: log.New(os.Stdout, "logger: ", log.Lshortfile),
	}
	api.routes()

	serverPort := ":8080"
	server := &http.Server{
		Addr:         serverPort,
		Handler:      api,
		// 1. https://blog.simon-frey.eu/go-as-in-golang-standard-net-http-config-will-break-your-production
		// 2. https://blog.cloudflare.com/exposing-go-on-the-internet/
		// 3. https://blog.cloudflare.com/the-complete-guide-to-golang-net-http-timeouts/
		ReadHeaderTimeout: 1 *time.Second,
		ReadTimeout:  1 * time.Second,
		WriteTimeout: 1 * time.Second,
		IdleTimeout:  120 * time.Second,
	}

	api.logger.Printf("server listening at port %s", serverPort)
	err := server.ListenAndServe()
	return err
}<|MERGE_RESOLUTION|>--- conflicted
+++ resolved
@@ -79,17 +79,13 @@
 
 // middleware are just go functions
 // you can run code before and/or after the wrapped hanlder
-<<<<<<< HEAD
-func (s myAPI) Auth(h http.HandlerFunc) http.HandlerFunc {
-=======
-func (s myApi) Auth(wrappedHandler http.HandlerFunc) http.HandlerFunc {
->>>>>>> 0460c7b7
+func (s myAPI) Auth(wrappedHandler http.HandlerFunc) http.HandlerFunc {
 	return func(w http.ResponseWriter, r *http.Request) {
-		
+
 		// code that is ran b4 wrapped handler
 		username, _, _ := r.BasicAuth()
 		if username != "admin" {
-			http.EHandlerrror(w, "Unauthorized", http.StatusUnauthorized)
+			http.Error(w, "Unauthorized", http.StatusUnauthorized)
 			return
 		}
 
@@ -119,15 +115,15 @@
 
 	serverPort := ":8080"
 	server := &http.Server{
-		Addr:         serverPort,
-		Handler:      api,
+		Addr:    serverPort,
+		Handler: api,
 		// 1. https://blog.simon-frey.eu/go-as-in-golang-standard-net-http-config-will-break-your-production
 		// 2. https://blog.cloudflare.com/exposing-go-on-the-internet/
 		// 3. https://blog.cloudflare.com/the-complete-guide-to-golang-net-http-timeouts/
-		ReadHeaderTimeout: 1 *time.Second,
-		ReadTimeout:  1 * time.Second,
-		WriteTimeout: 1 * time.Second,
-		IdleTimeout:  120 * time.Second,
+		ReadHeaderTimeout: 1 * time.Second,
+		ReadTimeout:       1 * time.Second,
+		WriteTimeout:      1 * time.Second,
+		IdleTimeout:       120 * time.Second,
 	}
 
 	api.logger.Printf("server listening at port %s", serverPort)
